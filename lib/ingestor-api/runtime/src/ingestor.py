--- conflicted
+++ resolved
@@ -1,9 +1,3 @@
-<<<<<<< HEAD
-from datetime import datetime
-import os
-from typing import TYPE_CHECKING, Iterator, List, Optional, Sequence
-
-=======
 import decimal
 import os
 from datetime import datetime
@@ -12,7 +6,6 @@
 import boto3
 import orjson
 import pydantic
->>>>>>> a3f2e32e
 from boto3.dynamodb.types import TypeDeserializer
 from pypgstac.db import PgstacDB
 from pypgstac.load import Methods
